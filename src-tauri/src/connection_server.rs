--- conflicted
+++ resolved
@@ -25,15 +25,6 @@
 /// Default port for the connection server
 pub const DEFAULT_CONNECTION_PORT: u16 = 3737;
 
-<<<<<<< HEAD
-/// NWC relay URL configuration
-pub const NWC_RELAY_URL: &str = "wss://nostrue.com";
-
-/// Supported NWC commands
-pub const SUPPORTED_NWC_COMMANDS: &[&str] = &["get_balance", "make_invoice", "pay_invoice"];
-
-=======
->>>>>>> ccd1de56
 /// Request body for POST / endpoint
 #[derive(Debug, Clone, Serialize, Deserialize)]
 pub struct ConnectRequest {
@@ -366,37 +357,21 @@
                     "Connection approved, returning NWC URI for request: {}",
                     request_id
                 );
-<<<<<<< HEAD
-                return Json(json!({
-                    "status": "approved",
-                    "nwc_uri": nwc_uri
-                }))
-                .into_response();
-=======
                 Json(json!({
                     "status": "approved",
                     "nwc_uri": nwc_uri
                 }))
                 .into_response()
->>>>>>> ccd1de56
             } else {
                 log::warn!(
                     "Connection approved but NWC URI not set for request: {}",
                     request_id
                 );
-<<<<<<< HEAD
-                return Json(json!({
-                    "status": "approved",
-                    "error": "NWC URI not available yet"
-                }))
-                .into_response();
-=======
                 Json(json!({
                     "status": "approved",
                     "error": "NWC URI not available yet"
                 }))
                 .into_response()
->>>>>>> ccd1de56
             }
         } else if pending_request.rejected {
             log::info!("Connection rejected for request: {}", request_id);
@@ -404,22 +379,14 @@
                 "status": "rejected",
                 "message": "Connection request was rejected by user"
             }))
-<<<<<<< HEAD
-            .into_response();
-=======
             .into_response()
->>>>>>> ccd1de56
         } else {
             log::debug!("Connection still pending for request: {}", request_id);
             Json(json!({
                 "status": "pending",
                 "message": "Waiting for user approval"
             }))
-<<<<<<< HEAD
-            .into_response();
-=======
             .into_response()
->>>>>>> ccd1de56
         }
     } else {
         log::warn!("Connection request not found: {}", request_id);
@@ -430,11 +397,7 @@
                 "error": "Connection request not found or expired"
             })),
         )
-<<<<<<< HEAD
-            .into_response();
-=======
             .into_response()
->>>>>>> ccd1de56
     }
 }
 
